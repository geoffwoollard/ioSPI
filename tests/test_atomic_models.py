"""Unit test for read/write of atomic models."""

import os

import gemmi
import numpy as np
import pytest

from ..ioSPI.atomic_models import (
    extract_atomic_parameter,
    extract_gemmi_atoms,
    read_atomic_model,
    write_atomic_model,
    write_cartesian_coordinates,
)

DATA = "tests/data"
OUT = ""


class TestAtomicModels:
    """Test for reading and writing atomic models."""

    def test_read_atomic_model_oserror(self):
        """Read with Gemmi - OSError test."""
        path = "non-existing-file.pdb"
        expected = "File could not be found."
        with pytest.raises(OSError) as exception_context:
            _ = read_atomic_model(path)
        actual = str(exception_context.value)
        assert expected in actual

    def test_read_atomic_model_filename_extension_error(self):
        """Read with Gemmi - Filename Extension Error."""
        path = "test.txt"
        expected = "File format not recognized."
        open(path, "w").close()
        with pytest.raises(ValueError) as exception_context:
            _ = read_atomic_model(path)
        os.remove(path)
        actual = str(exception_context.value)
        assert expected in actual

    @staticmethod
    def test_placeholder():
        """Test placeholder."""
        print("Test placeholder.")

    def test_read_atomic_model_from_pdb(self):
        """Test read_gemmi_model for pdb."""
        pdb_filename = "2dhb.pdb"
        path = os.path.join(DATA, pdb_filename)
        os.system(f"wget https://files.rcsb.org/download/{pdb_filename} -P {DATA}")
        model = read_atomic_model(path)
        os.delete(path)
        assert model.__class__ is gemmi.Model

    def test_read_atomic_model_from_cif(self):
        """Test read_gemmi_model for cif."""
        cif_filename = "2dhb.cif"
        path = os.path.join(DATA, cif_filename)
        os.system(f"wget https://files.rcsb.org/download/{cif_filename} -P {DATA}")
        model = read_atomic_model(path)
        os.delete(path)
        assert model.__class__ is gemmi.Model

    def test_extract_gemmi_atoms(self):
        """Check that extraction retrieves correct no. of chains."""
        pdb_filename = "2dhb.pdb"
        path = os.path.join(DATA, pdb_filename)
        os.system(f"wget https://files.rcsb.org/download/{pdb_filename} -P {DATA}")
        model = read_atomic_model(path, assemble=False)
        os.delete(path)
        atoms = extract_gemmi_atoms(model, chains=None, split_chains=True)
        assert len(atoms) == 2  # expecting two chains
        atoms = extract_gemmi_atoms(model, chains=["A"], split_chains=True)
        assert len(atoms) == 1  # expecting one chain
        atoms = extract_gemmi_atoms(model)
        assert len(atoms) == 2201  # number of atoms, post-cleaning

    def test_extract_atomic_parameters(self):
        """Check that form factors are same for same element type."""
        pdb_filename = "2dhb.pdb"
        path = os.path.join(DATA, pdb_filename)
        os.system(f"wget https://files.rcsb.org/download/{pdb_filename} -P {DATA}")
        model = read_atomic_model(path, assemble=False)
        os.delete(path)
        atoms = extract_gemmi_atoms(model)

        atomic_coordinates = extract_atomic_parameter(atoms, "cartesian_coordinates")
        assert len(atomic_coordinates[0]) == 3  # x, y and z

        indices = [i for i in range(len(atoms)) if atoms[i].element.name == "N"]
        for ptype in ["electron_form_factor_a", "electron_form_factor_b"]:
            params = extract_atomic_parameter(atoms, ptype)
            ffs_N = np.array(params)[np.array(indices).astype(int)]
            assert np.allclose(ffs_N[0], ffs_N)

        expected = "Atomic parameter type not recognized."
        with pytest.raises(ValueError) as exception_context:
            _ = extract_atomic_parameter(atoms, "color")
        actual = str(exception_context.value)
        assert expected in actual

        atoms = extract_gemmi_atoms(model, split_chains=True)
        params = extract_atomic_parameter(
            atoms, "cartesian_coordinates", split_chains=True
        )
        assert len(params) == 2  # expect two chains

    def test_write_atomic_model_to_pdb(self):
        """Test test_write_gemmi_model_pdb."""
        pdb_filename = "2dhb.pdb"
        path_input = os.path.join(DATA, pdb_filename)
        os.system(f"wget https://files.rcsb.org/download/{pdb_filename} -P {DATA}")
        model = read_atomic_model(path_input, assemble=False)
        os.delete(path)
        path_output = os.path.join(OUT, f"test_{pdb_filename}")
        write_atomic_model(path_output, model)
        model = read_atomic_model(path_output, assemble=False)
        os.delete(path_output)
        assert model.__class__ is gemmi.Model

    def test_write_atomic_model_to_cif(self):
        """Test test_write_gemmi_model_cif."""
        cif_filename = "2dhb.cif"
        path_input = os.path.join(DATA, cif_filename)
        os.system(f"wget https://files.rcsb.org/download/{cif_filename} -P tests/data")
        model = read_atomic_model(path_input, assemble=False)
        os.delete(path)
        path_output = os.path.join(OUT, f"test_{cif_filename}")
        write_atomic_model(path_output, model)
        model = read_atomic_model(path_output, assemble=False)
<<<<<<< HEAD
        os.delete(path_output)
=======
        assert model.__class__ is gemmi.Model

    def test_write_cartesian_coordinates_filename_extension_error(self):
        """Test output format is recognized."""
        path = "test.txt"
        expected = "File format not recognized."
        with pytest.raises(ValueError) as exception_context:
            write_cartesian_coordinates(path)
        actual = str(exception_context.value)
        assert expected in actual

    def test_write_cartesian_coordinates_input_shape(self):
        """Test shape of input array."""
        path = "test.cif"
        array = np.empty((1, 1))
        expected = "Numpy array of cartesian coordinates should be of shape (Natom, 3)."
        with pytest.raises(ValueError) as exception_context:
            write_cartesian_coordinates(path, cartesian_coordinates_np=array)
        actual = str(exception_context.value)
        assert expected in actual

    def test_write_cartesian_coordinates_to_pdb(self):
        """Test write_cartesian_coordinates for pdb."""
        path_output = os.path.join(OUT, "test_cartesian.pdb")
        write_cartesian_coordinates(path_output)
        model = read_atomic_model(path_output, assemble=False)
        assert model.__class__ is gemmi.Model

    def test_write_cartesian_coordinates_to_cif(self):
        """Test write_cartesian_coordinates for cif."""
        path_output = os.path.join(OUT, "test_cartesian.cif")
        write_cartesian_coordinates(path_output)
        model = read_atomic_model(path_output, assemble=False)
>>>>>>> 9fa2a034
        assert model.__class__ is gemmi.Model<|MERGE_RESOLUTION|>--- conflicted
+++ resolved
@@ -131,9 +131,7 @@
         path_output = os.path.join(OUT, f"test_{cif_filename}")
         write_atomic_model(path_output, model)
         model = read_atomic_model(path_output, assemble=False)
-<<<<<<< HEAD
         os.delete(path_output)
-=======
         assert model.__class__ is gemmi.Model
 
     def test_write_cartesian_coordinates_filename_extension_error(self):
@@ -167,5 +165,4 @@
         path_output = os.path.join(OUT, "test_cartesian.cif")
         write_cartesian_coordinates(path_output)
         model = read_atomic_model(path_output, assemble=False)
->>>>>>> 9fa2a034
         assert model.__class__ is gemmi.Model