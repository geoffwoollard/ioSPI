"""Read and Write atomic models in various formats."""

import os

import gemmi


def read_gemmi_model(path, i_model=0, clean=True):
    """Read PDB or mmCIF file.

    Use Gemmi library to read PDB or mmCIF files and return a Gemmi model.
    The hierarchy in Gemmi follows:
    Structure - Model - Chain - Residue - Atom

    Parameters
    ----------
    path: string
        Path to PDB or mmCIF file.
    i_model: integer
        Optional, default: 0
        Index of the returned model in the Gemmi Structure.
    clean: bool
        Optional, default: True
        If True, use Gemmi remove_* methods to clean up structure.

    Returns
    -------
    model: Gemmi Class
        Gemmi model

    Example
    -------
    TO DO

    Reference
    ---------
    See https://gemmi.readthedocs.io/en/latest/mol.html for a definition of
    gemmi objects.

    """
    try:
        if os.path.isfile(path):
            is_pdb = path.lower().endswith(".pdb")
            is_cif = path.lower().endswith(".cif")
            if is_pdb:
                return read_gemmi_model_from_pdb(path, i_model, clean)
            if is_cif:
                return read_gemmi_model_from_cif(path, i_model, clean)
            if not is_pdb or not is_cif:
                return None
                raise ValueError("File format not recognized.")
        else:
            return None
            raise OSError
    except OSError as ose:
        print(type(ose), "::", ose)
    except ValueError as ve:
        print(type(ve), "::", ve)


def read_gemmi_model_from_pdb(path, i_model=0, clean=True):
    """Read Gemmi Model from PDB file.

    Parameters
    ----------
    path: string
        Path to PDB file.
    i_model: integer
        Optional, default: 0
        Index of the returned model in the Gemmi Structure.
    clean: bool
        Optional, default: True
        If True, use Gemmi remove_* methods to clean up structure.

    Returns
    -------
    model: Gemmi Class
        Gemmi model
    """
    structure = gemmi.read_structure(path)
    if clean:
        structure = clean_gemmi_structure(structure)
    model = structure[i_model]
    return model


def read_gemmi_model_from_cif(path, i_model=0, clean=True):
    """Read Gemmi Model from CIF file.

    Parameters
    ----------
    path: string
        Path to mmCIF file.
    i_model: integer
        Optional, default: 0
        Index of the returned model in the Gemmi Structure.
    clean: bool
        Optional, default: True
        If True, use Gemmi remove_* methods to clean up structure.

    Returns
    -------
    model: Gemmi Class
        Gemmi model
    """
    cif_block = gemmi.cif.read(path)[0]
    structure = gemmi.make_structure_from_block(cif_block)
    if clean:
        structure = clean_gemmi_structure(structure)
<<<<<<< HEAD
    model = structure[i_model]
    assembly = structure.assemblies[i_model]
    model = gemmi.make_assembly(
        assembly, model, gemmi.HowToNameCopiedChain.AddNumber
    )
=======
    model = st[i_model]
    assembly = st.assemblies[i_model]
    model = gemmi.make_assembly(assembly, model, gemmi.HowToNameCopiedChain.AddNumber)
>>>>>>> d0a4d3ed
    return model


def clean_gemmi_structure(structure=None):
    """Clean Gemmi Structure.

    Parameters
    ----------
    structure: Gemmi Class
        Gemmi Structure object

    Returns
    -------
    structure: Gemmi Class
        Same object, cleaned up of unnecessary atoms.

    """
    if structure is not None:
        structure.remove_alternative_conformations()
        structure.remove_hydrogens()
        structure.remove_waters()
        structure.remove_ligands_and_waters()
        structure.remove_empty_chains()

    return structure


def write_gemmi_model(path, model=gemmi.Model("model")):
    """Write Gemmi model to PDB or mmCIF file.

    Use Gemmi library to write an atomic model to file.

    Parameters
    ----------
    path: string
        Path to PDB or mmCIF file.
    model: Gemmi Class
        Optional, default: gemmi.Model()
        Gemmi model

    Example
    -------
    TO DO

    Reference
    ---------
    See https://gemmi.readthedocs.io/en/latest/mol.html for a definition of
    gemmi objects.

    """
    try:
        if path.lower().endswith(".pdb"):
            pass
        elif path.lower().endswith(".cif"):
            pass
        else:
            raise ValueError("File format not recognized.")
    except ValueError as ve:
        print(ve)

    structure = gemmi.Structure()
    structure.add_model(model, pos=-1)
    structure.renumber_models()

    if path.lower().endswith(".cif"):
        structure.make_mmcif_document().write_file(path)
    elif path.lower().endswith(".pdb"):
        structure.write_pdb(path)<|MERGE_RESOLUTION|>--- conflicted
+++ resolved
@@ -107,17 +107,11 @@
     structure = gemmi.make_structure_from_block(cif_block)
     if clean:
         structure = clean_gemmi_structure(structure)
-<<<<<<< HEAD
     model = structure[i_model]
     assembly = structure.assemblies[i_model]
     model = gemmi.make_assembly(
         assembly, model, gemmi.HowToNameCopiedChain.AddNumber
     )
-=======
-    model = st[i_model]
-    assembly = st.assemblies[i_model]
-    model = gemmi.make_assembly(assembly, model, gemmi.HowToNameCopiedChain.AddNumber)
->>>>>>> d0a4d3ed
     return model
 
 
